FROM python:3.7.4

RUN apt-get update && apt-get install -y build-essential
RUN mkdir /backend/
WORKDIR /backend/

ADD requirements.txt requirements.txt

RUN python -m venv /venv \
    && /venv/bin/pip install -U pip \
    && LIBRARY_PATH=/lib:/usr/lib /bin/sh -c "/venv/bin/pip install --no-cache-dir -r requirements.txt"

RUN touch /venv/bin/activate
RUN /venv/bin/python3 -m nltk.downloader -d /usr/share/nltk_data stopwords

ARG version
ARG prod
ARG githubtoken
<<<<<<< HEAD
=======
ENV BOOST_MODEL_FOLDER="/backend/model/0.6"
>>>>>>> 68b30f8a

COPY ./ ./

RUN make test-all
<<<<<<< HEAD

# github token can be generated in the github profile under settings/Developer settings/Personal access tokens
=======
>>>>>>> 68b30f8a
RUN if [ "$prod" = "true" ]; then make release v=$version githubtoken=$githubtoken; else if [ "$version" != "" ]; then make build-release v=$version; fi ; fi

# Multistage
FROM python:3.7.4-slim
RUN apt-get update && apt-get install -y libxml2 libgomp1\
    && rm -rf /var/lib/apt/lists/*
COPY --from=0 /venv /venv
RUN mkdir /usr/share/nltk_data && chmod g+w /usr/share/nltk_data
COPY --from=0 /usr/share/nltk_data /usr/share/nltk_data/

WORKDIR /backend/

COPY . .
COPY --from=0 /backend/VERSION /backend/.bumpversion.cfg ./
RUN rm -rf /backend/.git/

# uWSGI configuration (customize as needed):
ENV FLASK_APP=app.py UWSGI_WSGI_FILE=app.py UWSGI_SOCKET=:3031 UWSGI_HTTP=:5000 UWSGI_VIRTUALENV=/venv UWSGI_MASTER=1 UWSGI_WORKERS=4 UWSGI_THREADS=8 UWSGI_LAZY_APPS=1 UWSGI_WSGI_ENV_BEHAVIOR=holy PYTHONDONTWRITEBYTECODE=1
ENV PATH="/venv/bin:${PATH}"
ENV PYTHONPATH="/backend"
<<<<<<< HEAD

#ENV LOGGING_LEVEL="INFO"
=======
ENV BOOST_MODEL_FOLDER="/backend/model/0.6"

>>>>>>> 68b30f8a
# Start uWSGI
#CMD ["/venv/bin/uwsgi", "--http-auto-chunked", "--http-keepalive"]
CMD ["/venv/bin/uwsgi"]<|MERGE_RESOLUTION|>--- conflicted
+++ resolved
@@ -16,19 +16,12 @@
 ARG version
 ARG prod
 ARG githubtoken
-<<<<<<< HEAD
-=======
-ENV BOOST_MODEL_FOLDER="/backend/model/0.6"
->>>>>>> 68b30f8a
 
 COPY ./ ./
 
 RUN make test-all
-<<<<<<< HEAD
 
 # github token can be generated in the github profile under settings/Developer settings/Personal access tokens
-=======
->>>>>>> 68b30f8a
 RUN if [ "$prod" = "true" ]; then make release v=$version githubtoken=$githubtoken; else if [ "$version" != "" ]; then make build-release v=$version; fi ; fi
 
 # Multistage
@@ -49,13 +42,7 @@
 ENV FLASK_APP=app.py UWSGI_WSGI_FILE=app.py UWSGI_SOCKET=:3031 UWSGI_HTTP=:5000 UWSGI_VIRTUALENV=/venv UWSGI_MASTER=1 UWSGI_WORKERS=4 UWSGI_THREADS=8 UWSGI_LAZY_APPS=1 UWSGI_WSGI_ENV_BEHAVIOR=holy PYTHONDONTWRITEBYTECODE=1
 ENV PATH="/venv/bin:${PATH}"
 ENV PYTHONPATH="/backend"
-<<<<<<< HEAD
 
-#ENV LOGGING_LEVEL="INFO"
-=======
-ENV BOOST_MODEL_FOLDER="/backend/model/0.6"
-
->>>>>>> 68b30f8a
 # Start uWSGI
 #CMD ["/venv/bin/uwsgi", "--http-auto-chunked", "--http-keepalive"]
 CMD ["/venv/bin/uwsgi"]