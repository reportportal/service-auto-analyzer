<<<<<<< HEAD
FROM python:3.7.14
=======
FROM python:3.7.15
>>>>>>> e2945026

RUN apt-get update && apt-get install -y build-essential && \
    rm -rf /var/lib/apt/lists/*
RUN mkdir /backend/
WORKDIR /backend/

ADD requirements.txt requirements.txt

RUN python -m venv /venv \
    && /venv/bin/pip install -U pip \
    && LIBRARY_PATH=/lib:/usr/lib /bin/sh -c "/venv/bin/pip install --no-cache-dir -r requirements.txt"

RUN touch /venv/bin/activate
RUN /venv/bin/python3 -m nltk.downloader -d /usr/share/nltk_data stopwords

ARG version
ARG prod
ARG githubtoken

COPY ./ ./

RUN make test-all
RUN if [ "$prod" = "true" ]; then make release v=$version githubtoken=$githubtoken; else if [ "$version" != "" ]; then make build-release v=$version; fi ; fi

# Multistage
<<<<<<< HEAD
FROM python:3.7.14-slim
RUN apt-get update && apt-get -y upgrade && apt-get install -y libxml2 libgomp1 curl \
=======
FROM python:3.7.15-slim
RUN apt-get update && apt-get -y upgrade \
    && apt-get install -y libxml2 libgomp1 curl \
>>>>>>> e2945026
    && rm -rf /var/lib/apt/lists/*
COPY --from=0 /venv /venv
RUN mkdir /usr/share/nltk_data && chmod g+w /usr/share/nltk_data
COPY --from=0 /usr/share/nltk_data /usr/share/nltk_data/

WORKDIR /backend/

COPY . .
COPY --from=0 /backend/VERSION /backend/.bumpversion.cfg ./
RUN rm -rf /backend/.git/

EXPOSE 5001

# uWSGI configuration (customize as needed):
ENV FLASK_APP=app.py UWSGI_WSGI_FILE=app.py UWSGI_SOCKET=:3031 UWSGI_HTTP=:5001 UWSGI_VIRTUALENV=/venv UWSGI_MASTER=1 UWSGI_WORKERS=4 UWSGI_THREADS=8 UWSGI_LAZY_APPS=1 UWSGI_WSGI_ENV_BEHAVIOR=holy PYTHONDONTWRITEBYTECODE=1
ENV PATH="/venv/bin:${PATH}"
ENV PYTHONPATH="/backend"

# Start uWSGI
CMD ["/venv/bin/uwsgi", "--http-auto-chunked", "--http-keepalive"]
HEALTHCHECK --interval=1m --timeout=5s --retries=2 CMD ["curl","-s", "-f", "--show-error","http://localhost:5001/"]<|MERGE_RESOLUTION|>--- conflicted
+++ resolved
@@ -1,8 +1,4 @@
-<<<<<<< HEAD
-FROM python:3.7.14
-=======
 FROM python:3.7.15
->>>>>>> e2945026
 
 RUN apt-get update && apt-get install -y build-essential && \
     rm -rf /var/lib/apt/lists/*
@@ -28,14 +24,9 @@
 RUN if [ "$prod" = "true" ]; then make release v=$version githubtoken=$githubtoken; else if [ "$version" != "" ]; then make build-release v=$version; fi ; fi
 
 # Multistage
-<<<<<<< HEAD
-FROM python:3.7.14-slim
-RUN apt-get update && apt-get -y upgrade && apt-get install -y libxml2 libgomp1 curl \
-=======
 FROM python:3.7.15-slim
 RUN apt-get update && apt-get -y upgrade \
     && apt-get install -y libxml2 libgomp1 curl \
->>>>>>> e2945026
     && rm -rf /var/lib/apt/lists/*
 COPY --from=0 /venv /venv
 RUN mkdir /usr/share/nltk_data && chmod g+w /usr/share/nltk_data
