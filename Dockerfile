FROM registry.access.redhat.com/ubi9/python-311:latest AS test
USER root
RUN dnf -y upgrade \
    && python -m venv /venv \
    && mkdir /build
ENV VIRTUAL_ENV=/venv
ENV PATH="${VIRTUAL_ENV}/bin:${PATH}"
WORKDIR /build
COPY ./ ./
RUN "${VIRTUAL_ENV}/bin/pip" install --upgrade pip \
    && LIBRARY_PATH=/lib:/usr/lib /bin/sh -c "${VIRTUAL_ENV}/bin/pip install --no-cache-dir -r requirements.txt" \
    && "${VIRTUAL_ENV}/bin/python3" -m nltk.downloader -d /usr/share/nltk_data stopwords
RUN "${VIRTUAL_ENV}/bin/pip" install --no-cache-dir -r requirements-dev.txt
RUN make test-all

FROM registry.access.redhat.com/ubi9/python-311:latest AS builder
USER root
RUN dnf -y upgrade && dnf -y install pcre-devel \
    && dnf -y remove emacs-filesystem libjpeg-turbo libtiff libpng wget \
    && dnf -y autoremove \
    && dnf clean all \
    && python -m venv /venv \
    && mkdir /build
ENV VIRTUAL_ENV=/venv
ENV PATH="${VIRTUAL_ENV}/bin:${PATH}"
WORKDIR /build
COPY ./ ./
RUN "${VIRTUAL_ENV}/bin/pip" install --upgrade pip \
    && "${VIRTUAL_ENV}/bin/pip" install --upgrade setuptools \
    && LIBRARY_PATH=/lib:/usr/lib /bin/sh -c "${VIRTUAL_ENV}/bin/pip install --no-cache-dir -r requirements.txt" \
    && "${VIRTUAL_ENV}/bin/python3" -m nltk.downloader -d /usr/share/nltk_data stopwords
ARG APP_VERSION=""
ARG RELEASE_MODE=false
ARG GITHUB_TOKEN
RUN if [ "$RELEASE_MODE" = "true" ]; then make release v=${APP_VERSION} githubtoken=${GITHUB_TOKEN}; else if [ "${APP_VERSION}" != "" ]; then make build-release v=${APP_VERSION}; fi ; fi
RUN mkdir /backend \
    && cp /build/VERSION /backend \
    && cp -r /build/app /backend/ \
    && cp -r /build/res /backend/

FROM registry.access.redhat.com/ubi9:latest
USER root
WORKDIR /backend/
COPY --from=builder /backend ./
COPY --from=builder /venv /venv
COPY --from=builder /usr/share/nltk_data /usr/share/nltk_data/

ENV VIRTUAL_ENV="/venv"
# uWSGI configuration (customize as needed):
ENV PATH="${VIRTUAL_ENV}/bin:${PATH}" PYTHONPATH=/backend \
    FLASK_APP=app/main.py UWSGI_WSGI_FILE=app/main.py UWSGI_SOCKET=:3031 UWSGI_HTTP=:5001 \
    UWSGI_VIRTUALENV=${VIRTUAL_ENV} UWSGI_MASTER=1 UWSGI_WORKERS=4 UWSGI_THREADS=8 UWSGI_MAX_FD=10000 \
    UWSGI_LAZY_APPS=1 UWSGI_WSGI_ENV_BEHAVIOR=holy PYTHONDONTWRITEBYTECODE=1

RUN dnf -y upgrade && dnf -y install python3.11 python3.11-pip ca-certificates pcre-devel \
<<<<<<< HEAD
    && dnf clean all \
    && groupadd uwsgi && useradd -g uwsgi uwsgi \
    && chown -R uwsgi:uwsgi ${VIRTUAL_ENV} \
    && chown -R uwsgi:uwsgi /usr/share/nltk_data \
    && chown -R uwsgi:uwsgi /backend

USER uwsgi
EXPOSE 5001

RUN mkdir -p -m 0644 /backend/storage \
=======
    && dnf -y autoremove \
    && dnf clean all \
    && mkdir -p -m 0744 /backend/storage \
>>>>>>> c4b56a8d
    && source "${VIRTUAL_ENV}/bin/activate" \
    && pip install --upgrade pip \
    && pip install --upgrade setuptools

# Start uWSGI
CMD ["/venv/bin/uwsgi", "--http-auto-chunked", "--http-keepalive"]
HEALTHCHECK --interval=1m --timeout=5s --retries=2 CMD ["curl", "-s", "-f", "--show-error", "http://localhost:5001/"]<|MERGE_RESOLUTION|>--- conflicted
+++ resolved
@@ -53,22 +53,9 @@
     UWSGI_LAZY_APPS=1 UWSGI_WSGI_ENV_BEHAVIOR=holy PYTHONDONTWRITEBYTECODE=1
 
 RUN dnf -y upgrade && dnf -y install python3.11 python3.11-pip ca-certificates pcre-devel \
-<<<<<<< HEAD
-    && dnf clean all \
-    && groupadd uwsgi && useradd -g uwsgi uwsgi \
-    && chown -R uwsgi:uwsgi ${VIRTUAL_ENV} \
-    && chown -R uwsgi:uwsgi /usr/share/nltk_data \
-    && chown -R uwsgi:uwsgi /backend
-
-USER uwsgi
-EXPOSE 5001
-
-RUN mkdir -p -m 0644 /backend/storage \
-=======
     && dnf -y autoremove \
     && dnf clean all \
     && mkdir -p -m 0744 /backend/storage \
->>>>>>> c4b56a8d
     && source "${VIRTUAL_ENV}/bin/activate" \
     && pip install --upgrade pip \
     && pip install --upgrade setuptools
