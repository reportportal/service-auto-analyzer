--- conflicted
+++ resolved
@@ -1,8 +1,4 @@
-<<<<<<< HEAD
-FROM python:3.10.12 as test
-=======
-FROM --platform=$BUILDPLATFORM python:3.10.12
->>>>>>> c45de29c
+FROM --platform=$BUILDPLATFORM python:3.10.12 as test
 
 RUN apt-get update && apt-get install -y build-essential \
     && rm -rf /var/lib/apt/lists/* \
@@ -24,7 +20,7 @@
 
 RUN make test-all
 
-FROM python:3.10.12 as builder
+FROM --platform=$BUILDPLATFORM python:3.10.12 as builder
 
 RUN apt-get update && apt-get install -y build-essential \
     && rm -rf /var/lib/apt/lists/* \
@@ -46,24 +42,14 @@
 ARG RELEASE_MODE
 ARG GITHUB_TOKEN
 
-<<<<<<< HEAD
-RUN if [ "$prod" = "true" ]; then make release v=$version githubtoken=$githubtoken; else if [ "$version" != "" ]; then make build-release v=$version; fi ; fi
+RUN if [ "$RELEASE_MODE" = "true" ]; then make release v=$APP_VERSION githubtoken=$GITHUB_TOKEN; else if [ "$APP_VERSION" != "" ]; then make build-release v=$APP_VERSION; fi ; fi
 
 RUN mkdir /backend \
     && cp /build/VERSION /backend \
     && cp -r /build/app /backend/ \
     && cp -r /build/res /backend/
 
-FROM python:3.10.12-slim
-=======
-COPY ./ ./
-
-RUN make test-all
-RUN if [ "$RELEASE_MODE" = "true" ]; then make release v=$APP_VERSION githubtoken=$GITHUB_TOKEN; else if [ "$APP_VERSION" != "" ]; then make build-release v=$APP_VERSION; fi ; fi
-
-# Multistage
 FROM --platform=$BUILDPLATFORM python:3.10.12-slim
->>>>>>> c45de29c
 RUN apt-get update && apt-get -y upgrade \
     && apt-get install -y libxml2 libgomp1 curl \
     && rm -rf /var/lib/apt/lists/*
