--- conflicted
+++ resolved
@@ -1,8 +1,4 @@
-<<<<<<< HEAD
-FROM --platform=${BUILDPLATFORM} python:3.10.14-slim as test
-=======
 FROM --platform=${BUILDPLATFORM} bitnami/python:3.10.14 AS test
->>>>>>> cadd4fa3
 RUN apt-get update && apt-get install -y build-essential \
     && rm -rf /var/lib/apt/lists/* \
     && python -m venv /venv \
@@ -18,11 +14,7 @@
 RUN make test-all
 
 
-<<<<<<< HEAD
-FROM --platform=${BUILDPLATFORM} python:3.10.14-slim as builder
-=======
 FROM --platform=${BUILDPLATFORM} bitnami/python:3.10.14 AS builder
->>>>>>> cadd4fa3
 RUN apt-get update && apt-get install -y build-essential libpcre3 libpcre3-dev \
     && rm -rf /var/lib/apt/lists/* \
     && python -m venv /venv \
