--- conflicted
+++ resolved
@@ -88,14 +88,7 @@
         return log_template
 
     @staticmethod
-<<<<<<< HEAD
     def _fill_common_fields(log_template: dict, log: Log, prepared_log: PreparedLogMessage) -> None:
-=======
-    def _fill_log_fields(log_template: dict, log: Log, number_of_lines: int) -> dict[str, Any]:
-        prepared_log = PreparedLogMessage(log.message, number_of_lines)
-        log_template["_id"] = log.logId
-        log_template["_source"]["log_time"] = datetime(*log.logTime[:6]).strftime("%Y-%m-%d %H:%M:%S")
->>>>>>> 5ddca862
         log_template["_source"]["cluster_id"] = str(log.clusterId)
         log_template["_source"]["cluster_message"] = log.clusterMessage
         log_template["_id"] = log.logId
@@ -115,7 +108,7 @@
                                                     + prepared_log.stacktrace)
 
     @staticmethod
-    def _fill_log_fields(log_template: dict, log: Log, number_of_lines: int):
+    def _fill_log_fields(log_template: dict, log: Log, number_of_lines: int) -> dict[str, Any]:
         prepared_log = PreparedLogMessage(log.message, number_of_lines)
         LogRequests._fill_common_fields(log_template, log, prepared_log)
         log_template["_source"]["log_time"] = datetime(*log.logTime[:6]).strftime("%Y-%m-%d %H:%M:%S")
@@ -202,27 +195,7 @@
         log_template = create_log_template()
         log_template = LogRequests._fill_launch_test_item_fields(log_template, launch, test_item, project)
         prepared_log = PreparedLogMessage(log.message, -1)
-<<<<<<< HEAD
         LogRequests._fill_common_fields(log_template, log, prepared_log)
-=======
-        log_template["_id"] = log.logId
-        log_template["_source"]["cluster_id"] = str(log.clusterId)
-        log_template["_source"]["cluster_message"] = log.clusterMessage
-        log_template["_source"]["log_level"] = log.logLevel
-        log_template["_source"]['original_message'] = log.message
-        log_template["_source"]["original_message_lines"] = text_processing.calculate_line_number(
-            prepared_log.clean_message)
-        log_template["_source"]["original_message_words_number"] = len(
-            text_processing.split_words(prepared_log.clean_message, split_urls=False))
-        log_template["_source"]["message"] = text_processing.remove_numbers(prepared_log.message)
-        log_template["_source"]["detected_message"] = prepared_log.exception_message_no_numbers
-        log_template["_source"]["detected_message_with_numbers"] = prepared_log.exception_message
-        log_template["_source"]["stacktrace"] = prepared_log.stacktrace
-        log_template["_source"]["potential_status_codes"] = prepared_log.exception_message_potential_status_codes
-        log_template["_source"]["found_exceptions"] = prepared_log.exception_found
-        log_template["_source"]["whole_message"] = (prepared_log.exception_message_no_params + "\n"
-                                                    + prepared_log.stacktrace)
->>>>>>> 5ddca862
         return log_template
 
     def prepare_logs_for_clustering(self, launch: Launch, number_of_lines: int, clean_numbers: bool,
