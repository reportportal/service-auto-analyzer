--- conflicted
+++ resolved
@@ -113,13 +113,8 @@
                         if log_dict_part[ind]["_source"]["cluster_id"].strip() and int(
                                 log_dict_part[ind]["_source"]["cluster_id"].strip()) != 0:
                             cluster_id = int(log_dict_part[ind]["_source"]["cluster_id"].strip())
-<<<<<<< HEAD
-                        if log_dict_part[ind]["_source"]["cluster_message"].strip():
-                            cluster_message = log_dict_part[ind]["_source"]["cluster_message"]
-=======
                             if log_dict_part[ind]["_source"]["cluster_message"].strip():
                                 cluster_message = log_dict_part[ind]["_source"]["cluster_message"]
->>>>>>> 82a81ac0
                     new_group_log_ids = []
                     for ind in groups_part[group]:
                         if ind == 0:
