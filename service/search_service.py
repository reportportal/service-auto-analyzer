--- conflicted
+++ resolved
@@ -107,11 +107,6 @@
                 continue
             searched_logs.add(msg_words)
             query = self.build_search_query(search_req, queried_log["_source"]["message"])
-<<<<<<< HEAD
-            res = self.es_client.es_client.search(index=index_name, body=query)
-            for es_res in res["hits"]["hits"]:
-                test_item_info[es_res["_id"]] = es_res["_source"]["test_item"]
-=======
             res = []
             for r in elasticsearch.helpers.scan(self.es_client.es_client,
                                                 query=query,
@@ -121,7 +116,6 @@
                 if len(res) >= 10000:
                     break
             res = {"hits": {"hits": res}}
->>>>>>> 82a81ac0
 
             _similarity_calculator = similarity_calculator.SimilarityCalculator(
                 {
